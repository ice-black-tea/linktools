--- conflicted
+++ resolved
@@ -182,15 +182,9 @@
 
 TOOL_JADX_GUI:
   <<: *TOOL_JADX
-<<<<<<< HEAD
-  name: jadx-gui
-  environment:
-    JAVA_OPTS: -Xmx8g
-=======
   name: 'jadx-gui'
   environment:
     JAVA_OPTS: '-Xmx8g'
->>>>>>> ad3323ad
 
 ############################################################################################
 # chromedriver
